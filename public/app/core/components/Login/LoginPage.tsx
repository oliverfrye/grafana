--- conflicted
+++ resolved
@@ -7,7 +7,6 @@
 import { LoginServiceButtons } from './LoginServiceButtons';
 import LoginCtrl from './LoginCtrl';
 import { LoginForm } from './LoginForm';
-<<<<<<< HEAD
 import { ChangePassword } from '../ForgottenPassword/ChangePassword';
 import { HorizontalGroup, LinkButton } from '@grafana/ui';
 import { LoginLayout, InnerBox } from './LoginLayout';
@@ -16,13 +15,6 @@
   padding: 0;
   margin-top: 4px;
 `;
-=======
-import { ChangePassword } from './ChangePassword';
-import { Branding } from 'app/core/components/Branding/Branding';
-import { useStyles } from '@grafana/ui';
-import { GrafanaTheme } from '@grafana/data';
-import { Footer } from '../Footer/Footer';
->>>>>>> b5b1b9d6
 
 export const LoginPage: FC = () => {
   return (
@@ -51,7 +43,6 @@
                       loginHint={loginHint}
                       passwordHint={passwordHint}
                       isLoggingIn={isLoggingIn}
-<<<<<<< HEAD
                     >
                       {!(ldapEnabled || authProxyEnabled) ? (
                         <HorizontalGroup justify="flex-end">
@@ -69,7 +60,6 @@
                     </LoginForm>
                   </>
                 )}
-
                 <LoginServiceButtons />
                 {!disableUserSignUp && <UserSignup />}
               </InnerBox>
@@ -83,27 +73,5 @@
         )}
       </LoginCtrl>
     </LoginLayout>
-=======
-                    />
-                  )}
-
-                  <LoginServiceButtons />
-                  {!disableUserSignUp && <UserSignup />}
-                </div>
-              )}
-
-              {isChangingPassword && (
-                <div className={cx(loginStyles.loginInnerBox, loginStyles.enterAnimation)}>
-                  <ChangePassword onSubmit={changePassword} onSkip={skipPasswordChange as any} />
-                </div>
-              )}
-            </div>
-          )}
-        </LoginCtrl>
-      </div>
-
-      <Footer />
-    </Branding.LoginBackground>
->>>>>>> b5b1b9d6
   );
 };