--- conflicted
+++ resolved
@@ -26,12 +26,8 @@
     "@rollup/plugin-commonjs": "16.0.0",
     "@rollup/plugin-json": "4.1.0",
     "@rollup/plugin-node-resolve": "10.0.0",
-<<<<<<< HEAD
-    "@types/rollup-plugin-visualizer": "2.6.0",
+    "@types/rollup-plugin-visualizer": "4.2.1",
     "rimraf": "3.0.1",
-=======
-    "@types/rollup-plugin-visualizer": "4.2.1",
->>>>>>> c8f03139
     "rollup": "2.33.3",
     "rollup-plugin-sourcemaps": "0.6.3",
     "rollup-plugin-terser": "7.0.2",
