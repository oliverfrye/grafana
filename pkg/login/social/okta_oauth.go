package social

import (
	"encoding/json"
	"errors"
	"fmt"
	"net/http"

	"github.com/grafana/grafana/pkg/models"
	"github.com/grafana/grafana/pkg/setting"
	"github.com/grafana/grafana/pkg/util/errutil"
	"golang.org/x/oauth2"
	"gopkg.in/square/go-jose.v2/jwt"
)

type SocialOkta struct {
	*SocialBase
	apiUrl              string
	allowedGroups       []string
	roleAttributePath   string
	roleAttributeStrict bool
}

type OktaUserInfoJson struct {
	Name        string              `json:"name"`
	DisplayName string              `json:"display_name"`
	Login       string              `json:"login"`
	Username    string              `json:"username"`
	Email       string              `json:"email"`
	Upn         string              `json:"upn"`
	Attributes  map[string][]string `json:"attributes"`
	Groups      []string            `json:"groups"`
	rawJSON     []byte
}

type OktaClaims struct {
	ID                string `json:"sub"`
	Email             string `json:"email"`
	PreferredUsername string `json:"preferred_username"`
	Name              string `json:"name"`
}

func (claims *OktaClaims) extractEmail() string {
	if claims.Email == "" && claims.PreferredUsername != "" {
		return claims.PreferredUsername
	}

	return claims.Email
}

func (s *SocialOkta) Type() int {
	return int(models.OKTA)
}

func (s *SocialOkta) UserInfo(client *http.Client, token *oauth2.Token) (*BasicUserInfo, error) {
	idToken := token.Extra("id_token")
	if idToken == nil {
		return nil, fmt.Errorf("no id_token found")
	}

	parsedToken, err := jwt.ParseSigned(idToken.(string))
	if err != nil {
		return nil, errutil.Wrapf(err, "error parsing ID token")
	}

	var claims OktaClaims
	if err := parsedToken.UnsafeClaimsWithoutVerification(&claims); err != nil {
		return nil, errutil.Wrapf(err, "error getting claims from ID token")
	}

	var data OktaUserInfoJson
	if err := s.extractAPI(&data, client); err != nil {
		return nil, err
	}

	email := claims.extractEmail()
	if email == "" {
		return nil, errors.New("error getting user info: no email found in access token")
	}
	if s.roleAttributeStrict && !models.RoleType(role).IsValid() {
		return nil, errors.New("invalid role")
	}

	groups := s.GetGroups(&data)
	if !s.IsGroupMember(groups) {
		return nil, errMissingGroupMembership
	}

	userInfo := &BasicUserInfo{
		Id:     claims.ID,
		Name:   claims.Name,
		Email:  email,
		Login:  email,
		Groups: groups,
	}

	if err := s.extractOrgMemberships(data, userInfo); err != nil {
		return nil, err
	}

	return userInfo, nil
}

func (s *SocialOkta) extractAPI(data *OktaUserInfoJson, client *http.Client) error {
	rawUserInfoResponse, err := s.httpGet(client, s.apiUrl)
	if err != nil {
		s.log.Debug("Error getting user info response", "url", s.apiUrl, "error", err)
		return errutil.Wrapf(err, "error getting user info response")
	}
	data.rawJSON = rawUserInfoResponse.Body

	err = json.Unmarshal(data.rawJSON, data)
	if err != nil {
		s.log.Debug("Error decoding user info response", "raw_json", data.rawJSON, "error", err)
		data.rawJSON = []byte{}
		return errutil.Wrapf(err, "error decoding user info response")
	}

	s.log.Debug("Received user info response", "raw_json", string(data.rawJSON), "data", data)
	return nil
}

func (s *SocialOkta) extractOrgMemberships(data OktaUserInfoJson, userInfo *BasicUserInfo) error {
	userInfo.OrgMemberships = map[int64]models.RoleType{}

	roleStr := ""
	if s.roleAttributePath != "" {
		var err error
		roleStr, err = s.searchJSONForAttr(s.roleAttributePath, data.rawJSON)
		if err != nil {
			s.log.Error("failed searching for role")
			return nil
		}
	}

<<<<<<< HEAD
	role := models.RoleType(roleStr)
	if !role.IsValid() {
		return nil
=======
	role, err := s.searchJSONForStringAttr(s.roleAttributePath, data.rawJSON)
	if err != nil {
		return "", err
>>>>>>> 09bb8900
	}

	var orgID int64
	if setting.AutoAssignOrg && setting.AutoAssignOrgId > 0 {
		orgID = int64(setting.AutoAssignOrgId)
		s.log.Debug("The user has a role assignment and organization membership is auto-assigned",
			"role", role, "orgId", orgID)
	} else {
		orgID = int64(1)
		s.log.Debug("The user has a role assignment and organization membership is not auto-assigned",
			"role", role, "orgId", orgID)
	}
	if _, ok := userInfo.OrgMemberships[orgID]; !ok {
		s.log.Debug("Assigning user role in organization", "role", role, "orgID", orgID)
		userInfo.OrgMemberships[orgID] = role
	}

	return nil
}

func (s *SocialOkta) GetGroups(data *OktaUserInfoJson) []string {
	groups := make([]string, 0)
	if len(data.Groups) > 0 {
		groups = data.Groups
	}
	return groups
}

func (s *SocialOkta) IsGroupMember(groups []string) bool {
	if len(s.allowedGroups) == 0 {
		return true
	}

	for _, allowedGroup := range s.allowedGroups {
		for _, group := range groups {
			if group == allowedGroup {
				return true
			}
		}
	}

	return false
}<|MERGE_RESOLUTION|>--- conflicted
+++ resolved
@@ -77,9 +77,6 @@
 	if email == "" {
 		return nil, errors.New("error getting user info: no email found in access token")
 	}
-	if s.roleAttributeStrict && !models.RoleType(role).IsValid() {
-		return nil, errors.New("invalid role")
-	}
 
 	groups := s.GetGroups(&data)
 	if !s.IsGroupMember(groups) {
@@ -133,15 +130,9 @@
 		}
 	}
 
-<<<<<<< HEAD
 	role := models.RoleType(roleStr)
 	if !role.IsValid() {
 		return nil
-=======
-	role, err := s.searchJSONForStringAttr(s.roleAttributePath, data.rawJSON)
-	if err != nil {
-		return "", err
->>>>>>> 09bb8900
 	}
 
 	var orgID int64
