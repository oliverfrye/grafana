--- conflicted
+++ resolved
@@ -61,11 +61,7 @@
 )
 
 const (
-<<<<<<< HEAD
 	pluginID string = "stackdriver"
-=======
-	dsName = "stackdriver"
->>>>>>> 41530482
 
 	gceAuthentication         string = "gce"
 	jwtAuthentication         string = "jwt"
@@ -90,11 +86,7 @@
 		QueryDataHandler: s,
 	})
 
-<<<<<<< HEAD
 	if err := registrar.LoadAndRegister(pluginID, factory); err != nil {
-=======
-	if err := s.backendPluginManager.Register(dsName, factory); err != nil {
->>>>>>> 41530482
 		slog.Error("Failed to register plugin", "error", err)
 	}
 	return s
@@ -594,31 +586,7 @@
 	}
 
 	req.Header.Set("Content-Type", "application/json")
-<<<<<<< HEAD
-
-	// find stackdriver / cloud-monitoring plugin
-	plugin := s.pluginStore.Plugin(pluginID)
-	if plugin == nil {
-		return nil, errors.New("unable to find datasource plugin CloudMonitoring")
-	}
-
-	var cloudMonitoringRoute *plugins.Route
-	for _, route := range plugin.Routes {
-		if route.Path == "cloudmonitoring" {
-			cloudMonitoringRoute = route
-			break
-		}
-	}
-
-	pluginproxy.ApplyRoute(ctx, req, proxyPass, cloudMonitoringRoute, pluginproxy.DSInfo{
-		ID:                      dsInfo.id,
-		Updated:                 dsInfo.updated,
-		JSONData:                dsInfo.jsonData,
-		DecryptedSecureJSONData: dsInfo.decryptedSecureJSONData,
-	}, s.cfg)
-=======
 	req.URL.Path = proxyPass
->>>>>>> 41530482
 
 	return req, nil
 }
