--- conflicted
+++ resolved
@@ -451,284 +451,6 @@
 			})
 		})
 
-<<<<<<< HEAD
-		Convey("Given one dashboard folder with two dashboards and one dashboard in the root folder", func() {
-			folder := insertTestDashboard("1 test dash folder", 1, 0, true, "prod", "webapp")
-			dashInRoot := insertTestDashboard("test dash 67", 1, 0, false, "prod", "webapp")
-			childDash := insertTestDashboard("test dash 23", 1, folder.Id, false, "prod", "webapp")
-			insertTestDashboard("test dash 45", 1, folder.Id, false, "prod")
-
-			currentUser := createUser("viewer", "Viewer", false)
-
-			Convey("and no acls are set", func() {
-				Convey("should return all dashboards", func() {
-					query := &search.FindPersistedDashboardsQuery{SignedInUser: &m.SignedInUser{UserId: currentUser.Id, OrgId: 1}, OrgId: 1, DashboardIds: []int64{folder.Id, dashInRoot.Id}}
-					err := SearchDashboards(query)
-					So(err, ShouldBeNil)
-					So(len(query.Result), ShouldEqual, 2)
-					So(query.Result[0].Id, ShouldEqual, folder.Id)
-					So(query.Result[1].Id, ShouldEqual, dashInRoot.Id)
-				})
-			})
-
-			Convey("and acl is set for dashboard folder", func() {
-				var otherUser int64 = 999
-				updateTestDashboardWithAcl(folder.Id, otherUser, m.PERMISSION_EDIT)
-
-				Convey("should not return folder", func() {
-					query := &search.FindPersistedDashboardsQuery{SignedInUser: &m.SignedInUser{UserId: currentUser.Id, OrgId: 1}, OrgId: 1, DashboardIds: []int64{folder.Id, dashInRoot.Id}}
-					err := SearchDashboards(query)
-					So(err, ShouldBeNil)
-					So(len(query.Result), ShouldEqual, 1)
-					So(query.Result[0].Id, ShouldEqual, dashInRoot.Id)
-				})
-
-				Convey("when the user is given permission", func() {
-					updateTestDashboardWithAcl(folder.Id, currentUser.Id, m.PERMISSION_EDIT)
-
-					Convey("should be able to access folder", func() {
-						query := &search.FindPersistedDashboardsQuery{SignedInUser: &m.SignedInUser{UserId: currentUser.Id, OrgId: 1}, OrgId: 1, DashboardIds: []int64{folder.Id, dashInRoot.Id}}
-						err := SearchDashboards(query)
-						So(err, ShouldBeNil)
-						So(len(query.Result), ShouldEqual, 2)
-						So(query.Result[0].Id, ShouldEqual, folder.Id)
-						So(query.Result[1].Id, ShouldEqual, dashInRoot.Id)
-					})
-				})
-
-				Convey("when the user is an admin", func() {
-					Convey("should be able to access folder", func() {
-						query := &search.FindPersistedDashboardsQuery{
-							SignedInUser: &m.SignedInUser{
-								UserId:  currentUser.Id,
-								OrgId:   1,
-								OrgRole: m.ROLE_ADMIN,
-							},
-							OrgId:        1,
-							DashboardIds: []int64{folder.Id, dashInRoot.Id},
-						}
-						err := SearchDashboards(query)
-						So(err, ShouldBeNil)
-						So(len(query.Result), ShouldEqual, 2)
-						So(query.Result[0].Id, ShouldEqual, folder.Id)
-						So(query.Result[1].Id, ShouldEqual, dashInRoot.Id)
-					})
-				})
-			})
-
-			Convey("and acl is set for dashboard child and folder has all permissions removed", func() {
-				var otherUser int64 = 999
-				aclId := updateTestDashboardWithAcl(folder.Id, otherUser, m.PERMISSION_EDIT)
-				removeAcl(aclId)
-				updateTestDashboardWithAcl(childDash.Id, otherUser, m.PERMISSION_EDIT)
-
-				Convey("should not return folder or child", func() {
-					query := &search.FindPersistedDashboardsQuery{SignedInUser: &m.SignedInUser{UserId: currentUser.Id, OrgId: 1}, OrgId: 1, DashboardIds: []int64{folder.Id, childDash.Id, dashInRoot.Id}}
-					err := SearchDashboards(query)
-					So(err, ShouldBeNil)
-					So(len(query.Result), ShouldEqual, 1)
-					So(query.Result[0].Id, ShouldEqual, dashInRoot.Id)
-				})
-
-				Convey("when the user is given permission to child", func() {
-					updateTestDashboardWithAcl(childDash.Id, currentUser.Id, m.PERMISSION_EDIT)
-
-					Convey("should be able to search for child dashboard but not folder", func() {
-						query := &search.FindPersistedDashboardsQuery{SignedInUser: &m.SignedInUser{UserId: currentUser.Id, OrgId: 1}, OrgId: 1, DashboardIds: []int64{folder.Id, childDash.Id, dashInRoot.Id}}
-						err := SearchDashboards(query)
-						So(err, ShouldBeNil)
-						So(len(query.Result), ShouldEqual, 2)
-						So(query.Result[0].Id, ShouldEqual, childDash.Id)
-						So(query.Result[1].Id, ShouldEqual, dashInRoot.Id)
-					})
-				})
-
-				Convey("when the user is an admin", func() {
-					Convey("should be able to search for child dash and folder", func() {
-						query := &search.FindPersistedDashboardsQuery{
-							SignedInUser: &m.SignedInUser{
-								UserId:  currentUser.Id,
-								OrgId:   1,
-								OrgRole: m.ROLE_ADMIN,
-							},
-							OrgId:        1,
-							DashboardIds: []int64{folder.Id, dashInRoot.Id, childDash.Id},
-						}
-						err := SearchDashboards(query)
-						So(err, ShouldBeNil)
-						So(len(query.Result), ShouldEqual, 3)
-						So(query.Result[0].Id, ShouldEqual, folder.Id)
-						So(query.Result[1].Id, ShouldEqual, childDash.Id)
-						So(query.Result[2].Id, ShouldEqual, dashInRoot.Id)
-					})
-				})
-			})
-		})
-
-		Convey("Given two dashboard folders with one dashboard each and one dashboard in the root folder", func() {
-			folder1 := insertTestDashboard("1 test dash folder", 1, 0, true, "prod")
-			folder2 := insertTestDashboard("2 test dash folder", 1, 0, true, "prod")
-			dashInRoot := insertTestDashboard("test dash 67", 1, 0, false, "prod")
-			childDash1 := insertTestDashboard("child dash 1", 1, folder1.Id, false, "prod")
-			childDash2 := insertTestDashboard("child dash 2", 1, folder2.Id, false, "prod")
-
-			currentUser := createUser("viewer", "Viewer", false)
-			var rootFolderId int64 = 0
-
-			Convey("and one folder is expanded, the other collapsed", func() {
-				Convey("should return dashboards in root and expanded folder", func() {
-					query := &search.FindPersistedDashboardsQuery{FolderIds: []int64{rootFolderId, folder1.Id}, SignedInUser: &m.SignedInUser{UserId: currentUser.Id, OrgId: 1}, OrgId: 1}
-					err := SearchDashboards(query)
-					So(err, ShouldBeNil)
-					So(len(query.Result), ShouldEqual, 4)
-					So(query.Result[0].Id, ShouldEqual, folder1.Id)
-					So(query.Result[1].Id, ShouldEqual, folder2.Id)
-					So(query.Result[2].Id, ShouldEqual, childDash1.Id)
-					So(query.Result[3].Id, ShouldEqual, dashInRoot.Id)
-				})
-			})
-
-			Convey("and acl is set for one dashboard folder", func() {
-				var otherUser int64 = 999
-				updateTestDashboardWithAcl(folder1.Id, otherUser, m.PERMISSION_EDIT)
-
-				Convey("and a dashboard is moved from folder without acl to the folder with an acl", func() {
-					movedDash := moveDashboard(1, childDash2.Data, folder1.Id)
-					So(movedDash.HasAcl, ShouldBeTrue)
-
-					Convey("should not return folder with acl or its children", func() {
-						query := &search.FindPersistedDashboardsQuery{
-							SignedInUser: &m.SignedInUser{UserId: currentUser.Id, OrgId: 1},
-							OrgId:        1,
-							DashboardIds: []int64{folder1.Id, childDash1.Id, childDash2.Id, dashInRoot.Id},
-						}
-						err := SearchDashboards(query)
-						So(err, ShouldBeNil)
-						So(len(query.Result), ShouldEqual, 1)
-						So(query.Result[0].Id, ShouldEqual, dashInRoot.Id)
-					})
-				})
-
-				Convey("and a dashboard is moved from folder with acl to the folder without an acl", func() {
-					movedDash := moveDashboard(1, childDash1.Data, folder2.Id)
-					So(movedDash.HasAcl, ShouldBeFalse)
-
-					Convey("should return folder without acl and its children", func() {
-						query := &search.FindPersistedDashboardsQuery{
-							SignedInUser: &m.SignedInUser{UserId: currentUser.Id, OrgId: 1},
-							OrgId:        1,
-							DashboardIds: []int64{folder2.Id, childDash1.Id, childDash2.Id, dashInRoot.Id},
-						}
-						err := SearchDashboards(query)
-						So(err, ShouldBeNil)
-						So(len(query.Result), ShouldEqual, 4)
-						So(query.Result[0].Id, ShouldEqual, folder2.Id)
-						So(query.Result[1].Id, ShouldEqual, childDash1.Id)
-						So(query.Result[2].Id, ShouldEqual, childDash2.Id)
-						So(query.Result[3].Id, ShouldEqual, dashInRoot.Id)
-					})
-				})
-
-				Convey("and a dashboard with an acl is moved to the folder without an acl", func() {
-					updateTestDashboardWithAcl(childDash1.Id, otherUser, m.PERMISSION_EDIT)
-					movedDash := moveDashboard(1, childDash1.Data, folder2.Id)
-					So(movedDash.HasAcl, ShouldBeTrue)
-
-					Convey("should return folder without acl but not the dashboard with acl", func() {
-						query := &search.FindPersistedDashboardsQuery{
-							SignedInUser: &m.SignedInUser{UserId: currentUser.Id, OrgId: 1},
-							OrgId:        1,
-							DashboardIds: []int64{folder2.Id, childDash1.Id, childDash2.Id, dashInRoot.Id},
-						}
-						err := SearchDashboards(query)
-						So(err, ShouldBeNil)
-						So(len(query.Result), ShouldEqual, 3)
-						So(query.Result[0].Id, ShouldEqual, folder2.Id)
-						So(query.Result[1].Id, ShouldEqual, childDash2.Id)
-						So(query.Result[2].Id, ShouldEqual, dashInRoot.Id)
-					})
-				})
-			})
-		})
-
-		Convey("Given two dashboard folders", func() {
-
-			folder1 := insertTestDashboard("1 test dash folder", 1, 0, true, "prod")
-			folder2 := insertTestDashboard("2 test dash folder", 1, 0, true, "prod")
-
-			adminUser := createUser("admin", "Admin", true)
-			editorUser := createUser("editor", "Editor", false)
-			viewerUser := createUser("viewer", "Viewer", false)
-
-			Convey("Admin users", func() {
-				Convey("Should have write access to all dashboard folders", func() {
-					query := m.GetFoldersQuery{
-						OrgId:        1,
-						SignedInUser: &m.SignedInUser{UserId: adminUser.Id, OrgRole: m.ROLE_ADMIN},
-					}
-
-					err := GetFoldersForSignedInUser(&query)
-					So(err, ShouldBeNil)
-
-					So(len(query.Result), ShouldEqual, 2)
-					So(query.Result[0].Id, ShouldEqual, folder1.Id)
-					So(query.Result[1].Id, ShouldEqual, folder2.Id)
-				})
-			})
-
-			Convey("Editor users", func() {
-				query := m.GetFoldersQuery{
-					OrgId:        1,
-					SignedInUser: &m.SignedInUser{UserId: editorUser.Id, OrgRole: m.ROLE_EDITOR},
-				}
-
-				Convey("Should have write access to all dashboard folders with default ACL", func() {
-					err := GetFoldersForSignedInUser(&query)
-					So(err, ShouldBeNil)
-
-					So(len(query.Result), ShouldEqual, 2)
-					So(query.Result[0].Id, ShouldEqual, folder1.Id)
-					So(query.Result[1].Id, ShouldEqual, folder2.Id)
-				})
-
-				Convey("Should have write access to one dashboard folder if default role changed to view for one folder", func() {
-					updateTestDashboardWithAcl(folder1.Id, editorUser.Id, m.PERMISSION_VIEW)
-
-					err := GetFoldersForSignedInUser(&query)
-					So(err, ShouldBeNil)
-
-					So(len(query.Result), ShouldEqual, 1)
-					So(query.Result[0].Id, ShouldEqual, folder2.Id)
-				})
-			})
-
-			Convey("Viewer users", func() {
-				query := m.GetFoldersQuery{
-					OrgId:        1,
-					SignedInUser: &m.SignedInUser{UserId: viewerUser.Id, OrgRole: m.ROLE_VIEWER},
-				}
-
-				Convey("Should have no write access to any dashboard folders with default ACL", func() {
-					err := GetFoldersForSignedInUser(&query)
-					So(err, ShouldBeNil)
-
-					So(len(query.Result), ShouldEqual, 0)
-				})
-
-				Convey("Should be able to get one dashboard folder if default role changed to edit for one folder", func() {
-					updateTestDashboardWithAcl(folder1.Id, viewerUser.Id, m.PERMISSION_EDIT)
-
-					err := GetFoldersForSignedInUser(&query)
-					So(err, ShouldBeNil)
-
-					So(len(query.Result), ShouldEqual, 1)
-					So(query.Result[0].Id, ShouldEqual, folder1.Id)
-				})
-			})
-		})
-
-=======
->>>>>>> cd61d2b2
 		Convey("Given a plugin with imported dashboards", func() {
 			pluginId := "test-app"
 
