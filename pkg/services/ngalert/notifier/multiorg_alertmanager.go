package notifier

import (
	"context"
	"fmt"
	"sync"
	"time"

	"github.com/grafana/grafana/pkg/services/ngalert/logging"

	gokit_log "github.com/go-kit/kit/log"
	"github.com/prometheus/alertmanager/cluster"
	"github.com/prometheus/client_golang/prometheus"

	"github.com/grafana/grafana/pkg/infra/kvstore"
	"github.com/grafana/grafana/pkg/infra/log"
	"github.com/grafana/grafana/pkg/services/alerting"
	"github.com/grafana/grafana/pkg/services/ngalert/metrics"
	"github.com/grafana/grafana/pkg/services/ngalert/store"
	"github.com/grafana/grafana/pkg/setting"
)

var (
	ErrNoAlertmanagerForOrg = fmt.Errorf("Alertmanager does not exist for this organization")
	ErrAlertmanagerNotReady = fmt.Errorf("Alertmanager is not ready yet")
)

type MultiOrgAlertmanager struct {
	alertmanagersMtx sync.RWMutex
	alertmanagers    map[int64]*Alertmanager

	settings *setting.Cfg
	logger   log.Logger

	// clusterPeer represents the clustering peers of Alertmanagers between Grafana instances.
	peer         ClusterPeer
	settleCancel context.CancelFunc

	configStore store.AlertingStore
	orgStore    store.OrgStore
	kvStore     kvstore.KVStore

	decryptFn alerting.GetDecryptedValueFn

	metrics *metrics.MultiOrgAlertmanager
}

<<<<<<< HEAD
func NewMultiOrgAlertmanager(cfg *setting.Cfg, configStore store.AlertingStore, orgStore store.OrgStore,
	kvStore kvstore.KVStore, decryptFn alerting.GetDecryptedValueFn, m *metrics.MultiOrgAlertmanager) *MultiOrgAlertmanager {
	return &MultiOrgAlertmanager{
=======
func NewMultiOrgAlertmanager(cfg *setting.Cfg, configStore store.AlertingStore, orgStore store.OrgStore, kvStore kvstore.KVStore, m *metrics.MultiOrgAlertmanager, l log.Logger) (*MultiOrgAlertmanager, error) {
	moa := &MultiOrgAlertmanager{
		logger:        l,
>>>>>>> eefb5fe4
		settings:      cfg,
		alertmanagers: map[int64]*Alertmanager{},
		configStore:   configStore,
		orgStore:      orgStore,
		kvStore:       kvStore,
		decryptFn:     decryptFn,
		metrics:       m,
	}

	clusterLogger := gokit_log.With(gokit_log.NewLogfmtLogger(logging.NewWrapper(l)), "component", "cluster")
	moa.peer = &NilPeer{}
	if len(cfg.HAPeers) > 0 {
		peer, err := cluster.Create(
			clusterLogger,
			m.Registerer,
			cfg.HAListenAddr,
			cfg.HAAdvertiseAddr,
			cfg.HAPeers, // peers
			true,
			cfg.HAPushPullInterval,
			cfg.HAGossipInterval,
			cluster.DefaultTcpTimeout,
			cluster.DefaultProbeTimeout,
			cluster.DefaultProbeInterval,
			nil,
		)

		if err != nil {
			return nil, fmt.Errorf("unable to initialize gossip mesh: %w", err)
		}

		err = peer.Join(cluster.DefaultReconnectInterval, cluster.DefaultReconnectTimeout)
		if err != nil {
			l.Error("msg", "unable to join gossip mesh while initializing cluster for high availability mode", "err", err)
		}
		// Attempt to verify the number of peers for 30s every 2s. The risk here is what we send a notification "too soon".
		// Which should _never_ happen given we share the notification log via the database so the risk of double notification is very low.
		var ctx context.Context
		ctx, moa.settleCancel = context.WithTimeout(context.Background(), 30*time.Second)
		go peer.Settle(ctx, cluster.DefaultGossipInterval*10)
		moa.peer = peer
	}

	return moa, nil
}

func (moa *MultiOrgAlertmanager) Run(ctx context.Context) error {
	moa.logger.Info("starting MultiOrg Alertmanager")

	for {
		select {
		case <-ctx.Done():
			moa.StopAndWait()
			return nil
		case <-time.After(moa.settings.AlertmanagerConfigPollInterval):
			if err := moa.LoadAndSyncAlertmanagersForOrgs(ctx); err != nil {
				moa.logger.Error("error while synchronizing Alertmanager orgs", "err", err)
			}
		}
	}
}

func (moa *MultiOrgAlertmanager) LoadAndSyncAlertmanagersForOrgs(ctx context.Context) error {
	moa.logger.Debug("synchronizing Alertmanagers for orgs")
	// First, load all the organizations from the database.
	orgIDs, err := moa.orgStore.GetOrgs(ctx)
	if err != nil {
		return err
	}

	// Then, sync them by creating or deleting Alertmanagers as necessary.
	moa.metrics.DiscoveredConfigurations.Set(float64(len(orgIDs)))
	moa.SyncAlertmanagersForOrgs(orgIDs)

	moa.logger.Debug("done synchronizing Alertmanagers for orgs")

	return nil
}

func (moa *MultiOrgAlertmanager) SyncAlertmanagersForOrgs(orgIDs []int64) {
	orgsFound := make(map[int64]struct{}, len(orgIDs))
	moa.alertmanagersMtx.Lock()
	for _, orgID := range orgIDs {
		orgsFound[orgID] = struct{}{}

		existing, found := moa.alertmanagers[orgID]
		if !found {
			// These metrics are not exported by Grafana and are mostly a placeholder.
			// To export them, we need to translate the metrics from each individual registry and,
			// then aggregate them on the main registry.
			m := metrics.NewAlertmanagerMetrics(moa.metrics.GetOrCreateOrgRegistry(orgID))
<<<<<<< HEAD
			am, err := newAlertmanager(orgID, moa.settings, moa.configStore, moa.kvStore, moa.decryptFn, m)
=======
			am, err := newAlertmanager(orgID, moa.settings, moa.configStore, moa.kvStore, moa.peer, m)
>>>>>>> eefb5fe4
			if err != nil {
				moa.logger.Error("unable to create Alertmanager for org", "org", orgID, "err", err)
			}
			moa.alertmanagers[orgID] = am
			existing = am
		}

		//TODO: This will create an N+1 query
		if err := existing.SyncAndApplyConfigFromDatabase(); err != nil {
			moa.logger.Error("failed to apply Alertmanager config for org", "org", orgID, "err", err)
		}
	}

	amsToStop := map[int64]*Alertmanager{}
	for orgId, am := range moa.alertmanagers {
		if _, exists := orgsFound[orgId]; !exists {
			amsToStop[orgId] = am
			delete(moa.alertmanagers, orgId)
			moa.metrics.RemoveOrgRegistry(orgId)
		}
	}
	moa.metrics.ActiveConfigurations.Set(float64(len(moa.alertmanagers)))
	moa.alertmanagersMtx.Unlock()

	// Now, we can stop the Alertmanagers without having to hold a lock.
	for orgID, am := range amsToStop {
		moa.logger.Info("stopping Alertmanager", "org", orgID)
		am.StopAndWait()
		moa.logger.Info("stopped Alertmanager", "org", orgID)
	}
}

func (moa *MultiOrgAlertmanager) StopAndWait() {
	moa.alertmanagersMtx.Lock()
	defer moa.alertmanagersMtx.Unlock()

	for _, am := range moa.alertmanagers {
		am.StopAndWait()
	}

	p, ok := moa.peer.(*cluster.Peer)
	if ok {
		moa.settleCancel()
		if err := p.Leave(10 * time.Second); err != nil {
			moa.logger.Warn("unable to leave the gossip mesh", "err", err)
		}
	}
}

// AlertmanagerFor returns the Alertmanager instance for the organization provided.
// When the organization does not have an active Alertmanager, it returns a ErrNoAlertmanagerForOrg.
// When the Alertmanager of the organization is not ready, it returns a ErrAlertmanagerNotReady.
func (moa *MultiOrgAlertmanager) AlertmanagerFor(orgID int64) (*Alertmanager, error) {
	moa.alertmanagersMtx.RLock()
	defer moa.alertmanagersMtx.RUnlock()

	orgAM, existing := moa.alertmanagers[orgID]
	if !existing {
		return nil, ErrNoAlertmanagerForOrg
	}

	if !orgAM.Ready() {
		return nil, ErrAlertmanagerNotReady
	}

	return orgAM, nil
}

// NilPeer and NilChannel implements the Alertmanager clustering interface.
type NilPeer struct{}

func (p *NilPeer) Position() int                   { return 0 }
func (p *NilPeer) WaitReady(context.Context) error { return nil }
func (p *NilPeer) AddState(string, cluster.State, prometheus.Registerer) cluster.ClusterChannel {
	return &NilChannel{}
}

type NilChannel struct{}

func (c *NilChannel) Broadcast([]byte) {}<|MERGE_RESOLUTION|>--- conflicted
+++ resolved
@@ -6,18 +6,16 @@
 	"sync"
 	"time"
 
-	"github.com/grafana/grafana/pkg/services/ngalert/logging"
-
 	gokit_log "github.com/go-kit/kit/log"
-	"github.com/prometheus/alertmanager/cluster"
-	"github.com/prometheus/client_golang/prometheus"
-
 	"github.com/grafana/grafana/pkg/infra/kvstore"
 	"github.com/grafana/grafana/pkg/infra/log"
 	"github.com/grafana/grafana/pkg/services/alerting"
+	"github.com/grafana/grafana/pkg/services/ngalert/logging"
 	"github.com/grafana/grafana/pkg/services/ngalert/metrics"
 	"github.com/grafana/grafana/pkg/services/ngalert/store"
 	"github.com/grafana/grafana/pkg/setting"
+	"github.com/prometheus/alertmanager/cluster"
+	"github.com/prometheus/client_golang/prometheus"
 )
 
 var (
@@ -45,15 +43,11 @@
 	metrics *metrics.MultiOrgAlertmanager
 }
 
-<<<<<<< HEAD
 func NewMultiOrgAlertmanager(cfg *setting.Cfg, configStore store.AlertingStore, orgStore store.OrgStore,
-	kvStore kvstore.KVStore, decryptFn alerting.GetDecryptedValueFn, m *metrics.MultiOrgAlertmanager) *MultiOrgAlertmanager {
-	return &MultiOrgAlertmanager{
-=======
-func NewMultiOrgAlertmanager(cfg *setting.Cfg, configStore store.AlertingStore, orgStore store.OrgStore, kvStore kvstore.KVStore, m *metrics.MultiOrgAlertmanager, l log.Logger) (*MultiOrgAlertmanager, error) {
+	kvStore kvstore.KVStore, decryptFn alerting.GetDecryptedValueFn, m *metrics.MultiOrgAlertmanager, l log.Logger,
+) (*MultiOrgAlertmanager, error) {
 	moa := &MultiOrgAlertmanager{
 		logger:        l,
->>>>>>> eefb5fe4
 		settings:      cfg,
 		alertmanagers: map[int64]*Alertmanager{},
 		configStore:   configStore,
@@ -145,11 +139,7 @@
 			// To export them, we need to translate the metrics from each individual registry and,
 			// then aggregate them on the main registry.
 			m := metrics.NewAlertmanagerMetrics(moa.metrics.GetOrCreateOrgRegistry(orgID))
-<<<<<<< HEAD
-			am, err := newAlertmanager(orgID, moa.settings, moa.configStore, moa.kvStore, moa.decryptFn, m)
-=======
-			am, err := newAlertmanager(orgID, moa.settings, moa.configStore, moa.kvStore, moa.peer, m)
->>>>>>> eefb5fe4
+			am, err := newAlertmanager(orgID, moa.settings, moa.configStore, moa.kvStore, moa.peer, moa.decryptFn, m)
 			if err != nil {
 				moa.logger.Error("unable to create Alertmanager for org", "org", orgID, "err", err)
 			}
