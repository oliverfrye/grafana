--- conflicted
+++ resolved
@@ -10,10 +10,7 @@
 	"github.com/grafana/grafana/pkg/infra/kvstore"
 	"github.com/grafana/grafana/pkg/infra/log"
 	"github.com/grafana/grafana/pkg/services/alerting"
-<<<<<<< HEAD
-=======
 	"github.com/grafana/grafana/pkg/services/ngalert/logging"
->>>>>>> 629768b2
 	"github.com/grafana/grafana/pkg/services/ngalert/metrics"
 	"github.com/grafana/grafana/pkg/services/ngalert/store"
 	"github.com/grafana/grafana/pkg/setting"
@@ -47,15 +44,10 @@
 }
 
 func NewMultiOrgAlertmanager(cfg *setting.Cfg, configStore store.AlertingStore, orgStore store.OrgStore,
-<<<<<<< HEAD
-	kvStore kvstore.KVStore, decryptFn alerting.GetDecryptedValueFn, m *metrics.MultiOrgAlertmanager) *MultiOrgAlertmanager {
-	return &MultiOrgAlertmanager{
-=======
 	kvStore kvstore.KVStore, decryptFn alerting.GetDecryptedValueFn, m *metrics.MultiOrgAlertmanager, l log.Logger,
 ) (*MultiOrgAlertmanager, error) {
 	moa := &MultiOrgAlertmanager{
 		logger:        l,
->>>>>>> 629768b2
 		settings:      cfg,
 		alertmanagers: map[int64]*Alertmanager{},
 		configStore:   configStore,
@@ -147,11 +139,7 @@
 			// To export them, we need to translate the metrics from each individual registry and,
 			// then aggregate them on the main registry.
 			m := metrics.NewAlertmanagerMetrics(moa.metrics.GetOrCreateOrgRegistry(orgID))
-<<<<<<< HEAD
-			am, err := newAlertmanager(orgID, moa.settings, moa.configStore, moa.kvStore, moa.decryptFn, m)
-=======
 			am, err := newAlertmanager(orgID, moa.settings, moa.configStore, moa.kvStore, moa.peer, moa.decryptFn, m)
->>>>>>> 629768b2
 			if err != nil {
 				moa.logger.Error("unable to create Alertmanager for org", "org", orgID, "err", err)
 			}
